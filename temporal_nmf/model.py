--- conflicted
+++ resolved
@@ -4,7 +4,6 @@
 import torch.nn.functional
 import tqdm.auto as tqdm
 from torch import nn
-import torch.nn.functional
 
 
 def _default_age_embedder(num_hidden, num_factors):
@@ -127,8 +126,6 @@
         num_timesteps = len(temporal_idxs)
 
         ages = (self.ages[temporal_idxs][:, entity_idxs] - self.mean_age) / self.std_age
-<<<<<<< HEAD
-=======
 
         # use timesteps as second input
         """
@@ -139,7 +136,6 @@
 
         factors_by_age = self.age_embedder(ages)
         """
->>>>>>> 7c52a046
 
         factors_by_age = self.age_embedder(self.pin_transfer(ages.view(-1, 1)))
         factors_by_age = factors_by_age.view(num_timesteps, num_entities, self.num_factors)
@@ -161,8 +157,6 @@
         num_timesteps = len(temporal_idxs)
 
         ages = (self.ages[temporal_idxs][:, entity_idxs] - self.mean_age) / self.std_age
-<<<<<<< HEAD
-=======
 
         # use timesteps as second input
         """
@@ -173,7 +167,6 @@
         ages = self.pin_transfer(ages)
         """
 
->>>>>>> 7c52a046
         ages = self.pin_transfer(ages[:, :, None])
 
         embs = self.embeddings(self.pin_transfer(entity_idxs)).abs()
